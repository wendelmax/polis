--- conflicted
+++ resolved
@@ -43,13 +43,8 @@
 async-trait = "0.1"
 bytes = "1.0"
 futures = "0.3"
-<<<<<<< HEAD
 hyper = { version = "1.7", features = ["full"] }
-tonic = { version = "0.10", features = ["tls"] }
-=======
-hyper = { version = "0.14", features = ["full"] }
 tonic = { version = "0.14", features = ["tls"] }
->>>>>>> 4809b46a
 prost = "0.14"
 nix = "0.30"
 libc = "0.2"
